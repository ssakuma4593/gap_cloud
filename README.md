--- conflicted
+++ resolved
@@ -1,129 +1,3 @@
-<<<<<<< HEAD
-# Gap Cloud
-
-A research gap visualization tool that creates interactive word clouds from identified gaps in academic research, encouraging researchers to explore and fill these gaps.
-
-## Project Overview
-
-Gap Cloud is designed to help researchers and academics:
-- Identify research gaps in their field of study
-- Visualize gaps as interactive word clouds
-- Encourage collaboration and research direction
-- Provide data-driven insights into underexplored research areas
-
-## Features
-
-- **Gap Analysis**: Automated analysis of research literature to identify gaps
-- **Word Cloud Generation**: Interactive visualization of research gaps
-- **Data Integration**: Support for multiple data sources including databases and cloud storage
-- **Research Insights**: AI-powered analysis of research trends and opportunities
-
-## Project Structure
-
-```
-gap_cloud/
-├── app/                    # Main application code
-├── scripts/               # Utility scripts and data processing
-├── data/                  # Data files (excluded from git)
-├── tests/                 # Unit and integration tests
-├── docs/                  # Documentation
-├── requirements.txt       # Python dependencies
-├── .gitignore            # Git ignore rules
-└── README.md             # This file
-```
-
-## Technology Stack
-
-- **Python 3.8+**: Core programming language
-- **Pandas**: Data manipulation and analysis
-- **SQLAlchemy**: Database ORM
-- **PostgreSQL**: Database (via psycopg2-binary)
-- **OpenAI**: AI-powered text analysis
-- **AWS (Boto3)**: Cloud storage and services
-
-## Setup Instructions
-
-### Prerequisites
-
-- Python 3.8 or higher
-- pip (Python package manager)
-- PostgreSQL database (optional, for production)
-
-### Installation
-
-1. **Clone the repository**
-   ```bash
-   git clone https://github.com/ssakuma4593/gap_cloud.git
-   cd gap_cloud
-   ```
-
-2. **Create a virtual environment**
-   ```bash
-   python -m venv venv
-   
-   # On Windows
-   venv\Scripts\activate
-   
-   # On macOS/Linux
-   source venv/bin/activate
-   ```
-
-3. **Install dependencies**
-   ```bash
-   pip install -r requirements.txt
-   ```
-
-4. **Set up environment variables** (create a `.env` file)
-   ```bash
-   # Database configuration
-   DATABASE_URL=postgresql://username:password@localhost:5432/gap_cloud
-   
-   # OpenAI API key
-   OPENAI_API_KEY=your_openai_api_key_here
-   
-   # AWS credentials (if using AWS services)
-   AWS_ACCESS_KEY_ID=your_aws_access_key
-   AWS_SECRET_ACCESS_KEY=your_aws_secret_key
-   AWS_DEFAULT_REGION=us-east-1
-   ```
-
-### Quick Start
-
-1. **Verify installation**
-   ```bash
-   python -c "import pandas, sqlalchemy, openai, boto3; print('All dependencies installed successfully!')"
-   ```
-
-2. **Run tests** (when available)
-   ```bash
-   python -m pytest tests/
-   ```
-
-## Development
-
-### Project Philosophy
-
-This project follows minimal change principles:
-- Make surgical, precise modifications
-- Preserve existing functionality
-- Focus on the core requirements
-
-### Contributing
-
-1. Fork the repository
-2. Create a feature branch
-3. Make your changes
-4. Add tests for new functionality
-5. Submit a pull request
-
-## License
-
-This project is licensed under the MIT License - see the [LICENSE](LICENSE) file for details.
-
-## Contact
-
-For questions or collaboration opportunities, please open an issue on GitHub.
-=======
 # Medical Research Gap Analysis Tool
 
 A Python-based tool for analyzing research gaps in medical literature using AWS S3, BERTopic, and in-memory storage.
@@ -216,5 +90,4 @@
 
 ## Contributing
 
-Please ensure all code follows security best practices and includes appropriate error handling and logging.
->>>>>>> 062a72f5
+Please ensure all code follows security best practices and includes appropriate error handling and logging.